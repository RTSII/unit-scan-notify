import React, { useMemo, useRef, useState, useEffect, useCallback } from "react";
import { AnimatePresence, motion, useAnimation, useMotionValue, useTransform } from "framer-motion";
import { useMediaQuery } from "./ui/3d-carousel";
import { X, Trash2, Calendar, Clock, MapPin, Image as ImageIcon, User } from "lucide-react";
import { Checkbox } from "./ui/checkbox";
import { supabase } from "@/integrations/supabase/client";

export interface FormLike {
  id: string;
  unit_number: string;
  date?: string; // Legacy field - MM/DD format
  occurred_at?: string; // New field from migration - ISO timestamp
  photos?: string[];
  description?: string;
  location?: string;
  time?: string;
  status?: string;
  profiles?: {
    email: string;
    full_name: string | null;
    role: string;
  } | null;
  violation_photos?: Array<{
    id: string;
    storage_path: string;
    created_at: string;
  }>;
}

export type CarouselItem = {
  id: string;
  imageUrl: string;
  unit: string;
  date: string; // already formatted string
  fullForm?: FormLike;
};

// Photo URL cache for performance (reduces repeated getPublicUrl calls)
const photoUrlCache = new Map<string, string>();

// Helper function to convert storage path to public URL with thumbnail optimization
function getPhotoUrl(storagePath: string, isThumbnail: boolean = true): string {
  // Create cache key
  const cacheKey = `${storagePath}-${isThumbnail}`;
  
  // Check cache first
  if (photoUrlCache.has(cacheKey)) {
    return photoUrlCache.get(cacheKey)!;
  }
  
  let url: string;
  
  // Check if already a full URL (starts with http/https or data:)
  if (storagePath.startsWith('http://') || storagePath.startsWith('https://') || storagePath.startsWith('data:')) {
    // For full URLs from storage, add transformation params for thumbnails
    if (isThumbnail && storagePath.includes('supabase.co/storage')) {
      // Add width/height limit and quality reduction for smaller thumbnail payloads
      url = `${storagePath}?width=240&height=240&quality=55`;
    } else {
      url = storagePath;
    }
  } else {
    // Convert storage path to public URL
    const { data } = supabase.storage
      .from('violation-photos')
      .getPublicUrl(storagePath, {
        transform: isThumbnail ? {
          width: 240,
          height: 240,
          quality: 55
        } : undefined
      });
    url = data?.publicUrl || storagePath;
  }
  
  // Cache the result
  photoUrlCache.set(cacheKey, url);
  return url;
}

export function mapFormsToCarouselItems(forms: FormLike[]): CarouselItem[] {
  return (forms || []).map((form, index) => {
    // Handle both legacy 'date' field and new 'occurred_at' field
    let displayDate = '';
    if (form.date) {
      displayDate = form.date; // Already in MM/DD format
    } else if (form.occurred_at) {
      // Convert ISO timestamp to MM/DD format
      const dateObj = new Date(form.occurred_at);
      displayDate = `${String(dateObj.getMonth() + 1).padStart(2, '0')}/${String(dateObj.getDate()).padStart(2, '0')}`;
    }
    
    // Prioritize violation_photos (new storage) over legacy photos field
    let imageUrl = "placeholder";
    
    // Debug logging
    console.log(`Form ${form.id} (${form.unit_number}):`, {
      violation_photos: form.violation_photos,
      photos: form.photos
    });
    
    if (form.violation_photos && form.violation_photos.length > 0 && form.violation_photos[0].storage_path) {
      const storagePath = form.violation_photos[0].storage_path;
      imageUrl = getPhotoUrl(storagePath);
      console.log(`Using violation_photos for ${form.id}: ${storagePath} -> ${imageUrl}`);
    } else if (form.photos && form.photos.length > 0 && form.photos[0]) {
      imageUrl = getPhotoUrl(form.photos[0]);
      console.log(`Using legacy photos for ${form.id}: ${form.photos[0]} -> ${imageUrl}`);
    } else {
      console.log(`No photos found for form ${form.id}, using placeholder`);
    }
    
    return {
      id: form.id,
      imageUrl,
      date: displayDate,
      unit: form.unit_number || '',
      fullForm: form,
    };
  });
}

export const ViolationCarousel3D: React.FC<{
  forms: FormLike[];
  onDelete?: (formId: string) => void;
  heightClass?: string;
  containerClassName?: string;
}> = ({ forms, onDelete, heightClass, containerClassName }) => {
  const [isCarouselActive, setIsCarouselActive] = useState(true);
  const [hoveredCardIndex, setHoveredCardIndex] = useState<number | null>(null);
  const [activeForm, setActiveForm] = useState<FormLike | null>(null);
  const [isPopoverOpen, setIsPopoverOpen] = useState(false);
  const [selectedForDelete, setSelectedForDelete] = useState(false);
<<<<<<< HEAD
  const [activeTouchCardIndex, setActiveTouchCardIndex] = useState<number | null>(null);
=======
  const [expandedImageUrl, setExpandedImageUrl] = useState<string | null>(null);
>>>>>>> 6001a5ef
  const controls = useAnimation();
  const containerRef = useRef<HTMLDivElement | null>(null);
  const popoverRef = useRef<HTMLDivElement | null>(null);
  const isScreenSizeSm = useMediaQuery("(max-width: 640px)");
  const isDraggingRef = useRef(false);
  const dragResetTimeoutRef = useRef<number | null>(null);

  const baseItems = useMemo(() => {
    const items = mapFormsToCarouselItems(forms);
    return items.length > 0 ? items : [{ id: "placeholder-1", imageUrl: "placeholder", unit: "", date: "" }];
  }, [forms]);

  // Mobile density and sizing per unified spec
  const targetFaces = isScreenSizeSm ? 10 : 14;
  const cylinderWidth = isScreenSizeSm ? 1200 : 1800;
  const maxThumb = isScreenSizeSm ? 120 : 140;

  const displayItems = useMemo(() => {
    if (baseItems.length >= targetFaces) return baseItems;
    const fillers = Array.from({ length: targetFaces - baseItems.length }, (_, idx) => {
      const src = baseItems[idx % baseItems.length];
      if (!src || src.imageUrl === "placeholder") {
        return { 
          id: `placeholder-${idx + 2}`, 
          imageUrl: "placeholder", 
          date: "",
          unit: ""
        } as CarouselItem;
      }
      return { ...src, id: `${src.id}-dup-${idx}` } as CarouselItem;
    });
    return [...baseItems, ...fillers];
  }, [baseItems, targetFaces]);

  const faceCount = displayItems.length;
  // Simplified spacing: use fixed card sizes with proper gaps (inspired by 21st.dev patterns)
  // Fixed card width based on screen size for consistent layout
  const faceWidth = isScreenSizeSm ? 90 : 110; // Fixed sizes prevent overlap
  const circumference = cylinderWidth;
  const radius = cylinderWidth / (2 * Math.PI);

  const rotation = useMotionValue(0);
  const transform = useTransform(rotation, (value) => `rotate3d(0, 1, 0, ${value}deg)`);

  // Track current rotation in degrees for hit-testing visible faces
  const [rotDeg, setRotDeg] = useState(0);
  
  // Reset rotation when displayItems change (filter switching)
  useEffect(() => {
    rotation.set(0);
    setRotDeg(0);
  }, [displayItems.length, rotation]);
  const lastUpdateRef = useRef<number>(0);
  useEffect(() => {
    // Initialize rotDeg immediately on mount
    setRotDeg(rotation.get());
    
    const unsub = rotation.on('change', (v) => {
      const now = Date.now();
      // Throttle updates to ~20fps to avoid re-rendering all faces every frame
      if (now - (lastUpdateRef.current || 0) > 50) {
        lastUpdateRef.current = now;
        setRotDeg(v);
      }
    });
    return () => { if (typeof unsub === 'function') unsub(); };
  }, [rotation]);

  const handleClick = (form?: FormLike) => {
    if (form) {
      setActiveForm(form);
      setIsPopoverOpen(true);
      setSelectedForDelete(false);
      setIsCarouselActive(false);
    }
  };

  const handleClose = useCallback(() => {
    setActiveForm(null);
    setIsPopoverOpen(false);
    setSelectedForDelete(false);
    setExpandedImageUrl(null);
    setIsCarouselActive(true);
  }, []);

  const snapToNearestCard = useCallback(() => {
    const currentRotation = rotation.get();
    const degreesPerCard = 360 / faceCount;
    const normalizedRotation = ((currentRotation % 360) + 360) % 360;
    const nearestCardIndex = Math.round(normalizedRotation / degreesPerCard);
    const targetRotation = nearestCardIndex * degreesPerCard;
    
    controls.start({
      rotateY: currentRotation + (targetRotation - normalizedRotation),
      transition: { 
        type: "spring", 
        stiffness: 250, 
        damping: 32, 
        mass: 0.4
      }
    });
  }, [rotation, faceCount, controls]);

  const handleCardHover = (index: number | null) => {
    setHoveredCardIndex(index);
  };

  const handleDelete = () => {
    if (activeForm && selectedForDelete && onDelete) {
      onDelete(activeForm.id);
      handleClose();
    }
  };

  // Auto-rotation effect - clockwise (using requestAnimationFrame for smooth animation)
  // Stops when popover is open or card is hovered
  React.useEffect(() => {
    let animationFrameId: number;
    const autoRotateSpeed = 0.015;
    
    const autoRotate = () => {
        if (isCarouselActive && !isPopoverOpen && hoveredCardIndex === null && !isDraggingRef.current) {
          rotation.set(rotation.get() - autoRotateSpeed);
        }
      animationFrameId = requestAnimationFrame(autoRotate);
    };

    animationFrameId = requestAnimationFrame(autoRotate);

    return () => {
      if (animationFrameId) {
        cancelAnimationFrame(animationFrameId);
      }
    };
  }, [isCarouselActive, isPopoverOpen, hoveredCardIndex, rotation]);

  // Image preloading effect - preload adjacent cards for smooth rotation
  useEffect(() => {
    if (displayItems.length === 0) return;
    
    const degreesPerCard = 360 / faceCount;
    const currentCardIndex = Math.round(rotDeg / degreesPerCard) % faceCount;
    
    // Preload current card and 3 adjacent cards (left and right)
    const indicesToPreload = [
      currentCardIndex,
      (currentCardIndex + 1) % faceCount,
      (currentCardIndex + 2) % faceCount,
      (currentCardIndex - 1 + faceCount) % faceCount,
    ];
    
    indicesToPreload.forEach(idx => {
      const item = displayItems[idx];
      if (item && item.imageUrl && item.imageUrl !== 'placeholder') {
        // Create image object to trigger browser preload
        const img = new Image();
        img.src = item.imageUrl;
      }
    });
  }, [rotDeg, displayItems, faceCount]);

  const formatDate = (form: FormLike) => {
    // Handle both legacy 'date' field and new 'occurred_at' field
    if (form.date) {
      return form.date; // Already in MM/DD format
    } else if (form.occurred_at) {
      // Convert ISO timestamp to MM/DD format
      const dateObj = new Date(form.occurred_at);
      return `${String(dateObj.getMonth() + 1).padStart(2, '0')}/${String(dateObj.getDate()).padStart(2, '0')}`;
    }
    return '';
  };

  const formatViolationType = (location: string) => {
    // Extract only the selected option from the violation type string
    // Examples:
    // "Items/trash left outside unit (items)" -> "Items left outside unit"
    // "Items/trash left outside unit (trash)" -> "Trash left outside unit"
    // "Items left on balcony railing" -> "Items left on balcony railing"
    // "Items left on front railing" -> "Items left on front railing"
    
    if (!location) return '';
    
    // Check for items/trash pattern
    if (location.includes('Items/trash left outside unit')) {
      if (location.includes('(items)')) {
        return 'Items left outside unit';
      } else if (location.includes('(trash)')) {
        return 'Trash left outside unit';
      }
      return 'Items/trash left outside unit';
    }
    
    // Check for balcony/front pattern
    if (location.includes('balcony railing')) {
      return 'Items left on balcony railing';
    } else if (location.includes('front railing')) {
      return 'Items left on front railing';
    }
    
    // Return as-is for other types (e.g., "Items left in Parking lot")
    return location;
  };

  useEffect(() => {
    const el = containerRef.current;
    if (!el) return;
    const observer = new IntersectionObserver(
      (entries) => {
        const entry = entries[0];
        setIsCarouselActive(entry.isIntersecting);
      },
      { threshold: 0.1 }
    );
    observer.observe(el);
    return () => observer.disconnect();
  }, []);

  // Click outside to close popover
  useEffect(() => {
    if (!isPopoverOpen) return;

    const handleClickOutside = (event: MouseEvent) => {
      if (popoverRef.current && !popoverRef.current.contains(event.target as Node)) {
        handleClose();
      }
    };

    const handleEscape = (event: KeyboardEvent) => {
      if (event.key === 'Escape') {
        handleClose();
      }
    };

    document.addEventListener('mousedown', handleClickOutside);
    document.addEventListener('keydown', handleEscape);

    return () => {
      document.removeEventListener('mousedown', handleClickOutside);
      document.removeEventListener('keydown', handleEscape);
    };
  }, [isPopoverOpen, handleClose]);

  // Lazy-load full photo set for the active form when popover opens (initial queries may limit to 1 photo)
  useEffect(() => {
    const loadFullPhotos = async () => {
      if (!isPopoverOpen || !activeForm) return;
      const currentCount = (activeForm.violation_photos?.length ?? activeForm.photos?.length ?? 0);
      if (currentCount > 1) return; // Already have more than one photo

      const idNum = Number(activeForm.id);
      if (Number.isNaN(idNum)) return;

      const { data, error } = await supabase
        .from('violation_photos')
        .select('id, storage_path, created_at')
        .eq('violation_id', idNum)
        .order('created_at', { ascending: false })
        .limit(25);

      if (error || !data) return;

      const paths = data
        .map((p) => p.storage_path)
        .filter((p): p is string => typeof p === 'string' && p.length > 0);

      setActiveForm((prev) => prev ? {
        ...prev,
        photos: paths,
        violation_photos: data.map((p) => ({ id: String(p.id), storage_path: p.storage_path ?? '', created_at: p.created_at ?? '' }))
      } : prev);
    };

    loadFullPhotos();
  }, [isPopoverOpen, activeForm]);

  return (
    <div className={`relative w-full ${containerClassName ?? ''}`.trim()} id="carousel-container" ref={containerRef}>
      <div className="relative w-full mb-8 sm:mb-10 isolate">

        <div 
          className={`relative ${heightClass ?? 'h-[140px] sm:h-[160px]'} w-full overflow-hidden rounded-xl bg-black/20`}
          style={{ touchAction: 'none', WebkitTouchCallout: 'none', userSelect: 'none' }}
          onTouchStart={(e) => { e.stopPropagation(); }}
          onTouchMove={(e) => { e.stopPropagation(); }}
          onTouchEnd={(e) => { e.stopPropagation(); }}
        >
          <div
            className="flex h-full items-center justify-center bg-black/10 px-2 sm:px-4 overflow-hidden"
            style={{
              perspective: isScreenSizeSm ? "900px" : "800px", 
              transformStyle: "preserve-3d",
              willChange: "transform",
              position: "relative",
              touchAction: "none"
            }}
          >
            <motion.div
              className="relative flex h-full origin-center justify-center select-none"
              style={{ 
                transform, 
                rotateY: rotation, 
                width: cylinderWidth, 
                transformStyle: "preserve-3d",
                willChange: 'transform',
                touchAction: 'none',
                pointerEvents: 'none',
                position: 'absolute',
                left: '50%',
                translateX: '-50%'
              }}
              animate={controls}
            >
              {displayItems.map((item, i) => {
                const cardAngle = (i * (360 / faceCount) + rotDeg) % 360;
                const normalizedAngle = ((cardAngle + 180) % 360) - 180;
                const isVisible = Math.abs(normalizedAngle) < 90; // Improved visibility check
                
                return (
                  <motion.div 
                    key={`key-${item.imageUrl}-${i}`}
                    data-card-index={i}
                    className="absolute flex h-full origin-center items-center justify-center px-1"
                    style={{
                      width: `${faceWidth}px`,
                      transform: `rotateY(${i * (360 / faceCount)}deg) translateZ(${radius}px)`,
                      backfaceVisibility: 'hidden',
                      WebkitBackfaceVisibility: 'hidden',
                      opacity: isVisible ? 1 : 0.3,
                      willChange: 'transform',
                      pointerEvents: isVisible ? 'auto' : 'none',
                      touchAction: isVisible ? 'none' : 'auto',
                      zIndex: isVisible ? 10 : 1
                    }}
                  >
                    {item.imageUrl === "placeholder" ? (
                      <motion.div 
                        className={`relative w-full rounded-xl bg-black/90 aspect-square opacity-100 shadow-lg transition-all duration-200 ${
                          activeTouchCardIndex === i 
                            ? 'ring-2 ring-vice-cyan shadow-[0_0_20px_#00ffff,0_0_40px_#00ffff60]' 
                            : 'ring-1 ring-vice-cyan/50'
                        }`}
                        drag={isCarouselActive ? "x" : false}
                        dragElastic={0}
                        dragMomentum={true}
                        dragConstraints={{ left: 0, right: 0 }}
                        dragTransition={{ bounceStiffness: 0, bounceDamping: 0 }}
                        style={{ 
                          pointerEvents: isVisible ? 'auto' : 'none',
                          touchAction: isVisible ? 'none' : 'auto',
                          cursor: isCarouselActive ? 'grab' : 'default'
                        }}
                        onTouchStart={() => setActiveTouchCardIndex(i)}
                        onTouchEnd={() => setActiveTouchCardIndex(null)}
                        onMouseDown={() => setActiveTouchCardIndex(i)}
                        onMouseUp={() => setActiveTouchCardIndex(null)}
                        onMouseLeave={() => setActiveTouchCardIndex(null)}
                        onDragStart={() => {
                          isDraggingRef.current = true;
                          setActiveTouchCardIndex(i);
                          if (dragResetTimeoutRef.current) { clearTimeout(dragResetTimeoutRef.current); dragResetTimeoutRef.current = null; }
                        }}
                        onDrag={(_, info) => {
                          if (isCarouselActive) {
                            // Optimized sensitivity for smooth, fine control
                            const sensitivity = isScreenSizeSm ? 0.22 : 0.15;
                            rotation.set(rotation.get() + info.offset.x * sensitivity);
                          }
                        }}
                        onDragEnd={(_, info) => {
                          if (dragResetTimeoutRef.current) { clearTimeout(dragResetTimeoutRef.current); }
                          dragResetTimeoutRef.current = window.setTimeout(() => { 
                            isDraggingRef.current = false;
                            setActiveTouchCardIndex(null);
                          }, 100);
                          if (isCarouselActive) {
                            const velocity = info.velocity.x;
                            const velocityThreshold = 500;
                            
                            if (Math.abs(velocity) > velocityThreshold) {
                              const velocityMultiplier = isScreenSizeSm ? 0.06 : 0.05;
                              const momentumRotation = velocity * velocityMultiplier;
                              
                              controls.start({
                                rotateY: rotation.get() + momentumRotation,
                                transition: { 
                                  type: "spring", 
                                  stiffness: 200, 
                                  damping: 28, 
                                  mass: 0.5
                                }
                              }).then(() => {
                                snapToNearestCard();
                              });
                            } else {
                              snapToNearestCard();
                            }
                          }
                        }}
                      />
                    ) : (
                      <motion.div 
                        drag={isCarouselActive ? "x" : false}
                        dragElastic={0}
                        dragMomentum={true}
                        dragConstraints={{ left: 0, right: 0 }}
                        dragTransition={{ bounceStiffness: 0, bounceDamping: 0 }}
                        className={`group relative w-full aspect-square overflow-hidden rounded-xl shadow-lg transition-all duration-200 ${
                          activeTouchCardIndex === i 
                            ? 'ring-2 ring-vice-cyan shadow-[0_0_20px_#00ffff,0_0_40px_#00ffff60]' 
                            : 'ring-2 ring-vice-cyan/50'
                        }`}
                        style={{ 
                          pointerEvents: isVisible ? 'auto' : 'none',
                          touchAction: isVisible ? 'none' : 'auto',
                          cursor: isCarouselActive ? 'grab' : 'default',
                          backgroundColor: '#0a0a0a'
                        }}
                        onClick={(e) => {
                          if (isDraggingRef.current) return;
                          handleClick(item.fullForm);
                        }}
                        onMouseEnter={() => handleCardHover(i)}
                        onMouseLeave={() => handleCardHover(null)}
                        onTouchStart={() => setActiveTouchCardIndex(i)}
                        onTouchEnd={() => setActiveTouchCardIndex(null)}
                        onMouseDown={() => setActiveTouchCardIndex(i)}
                        onMouseUp={() => setActiveTouchCardIndex(null)}
                        onDragStart={() => {
                          isDraggingRef.current = true;
                          setActiveTouchCardIndex(i);
                          if (dragResetTimeoutRef.current) { clearTimeout(dragResetTimeoutRef.current); dragResetTimeoutRef.current = null; }
                        }}
                        onDrag={(_, info) => {
                          if (isCarouselActive) {
                            // Optimized sensitivity for smooth, fine control
                            const sensitivity = isScreenSizeSm ? 0.22 : 0.15;
                            rotation.set(rotation.get() + info.offset.x * sensitivity);
                          }
                        }}
                        onDragEnd={(_, info) => {
                          if (dragResetTimeoutRef.current) { clearTimeout(dragResetTimeoutRef.current); }
                          dragResetTimeoutRef.current = window.setTimeout(() => { 
                            isDraggingRef.current = false;
                            setActiveTouchCardIndex(null);
                          }, 100);
                          if (isCarouselActive) {
                            const velocity = info.velocity.x;
                            const velocityThreshold = 500;
                            
                            if (Math.abs(velocity) > velocityThreshold) {
                              const velocityMultiplier = isScreenSizeSm ? 0.06 : 0.05;
                              const momentumRotation = velocity * velocityMultiplier;
                              
                              controls.start({
                                rotateY: rotation.get() + momentumRotation,
                                transition: { 
                                  type: "spring", 
                                  stiffness: 200, 
                                  damping: 28, 
                                  mass: 0.5
                                }
                              }).then(() => {
                                snapToNearestCard();
                              });
                            } else {
                              snapToNearestCard();
                            }
                          }
                        }}
                      >
                        <img
                          src={item.imageUrl}
                          alt={`${item.unit} ${item.date}`}
                          className="absolute inset-0 w-full h-full object-cover touch-none pointer-events-none transition-transform duration-300 group-hover:scale-105"
                          style={{ opacity: 1 }}
                          loading="lazy"
                          decoding="async"
                          draggable={false}
                          onError={(e) => {
                            const url = e.currentTarget.src;
                            if (url.includes('/render/image/')) {
                              const fallback = url.replace('/render/image/', '/object/public/').split('?')[0];
                              e.currentTarget.src = fallback;
                            }
                          }}
                        />
                        {/* Overlay badge - Combined Date & Unit */}
                        {(item.date || item.unit) && (
                          <div className="absolute inset-x-0 top-0 flex items-center justify-center p-2 pointer-events-none z-10">
                            <div className="text-[10px] sm:text-xs font-medium text-vice-pink drop-shadow-[0_0_10px_#ff1493] bg-black/40 backdrop-blur-md ring-1 ring-vice-cyan/40 px-2 sm:px-3 py-1 rounded-lg whitespace-nowrap shadow-xl">
                              {item.unit && <span className="font-semibold">{item.unit}</span>}
                              {item.unit && item.date && <span className="mx-1.5 opacity-60">•</span>}
                              {item.date && <span>{item.date}</span>}
                            </div>
                          </div>
                        )}
                      </motion.div>
                    )}
                  </motion.div>
                );
              })}
            </motion.div>
          </div>
        </div>

        <AnimatePresence mode="wait">
          {isPopoverOpen && activeForm && (
            <div 
              className="w-full flex justify-center px-2 sm:px-0 mt-4"
              style={{ touchAction: 'auto' }}
              onTouchStart={(e) => e.stopPropagation()}
              onTouchMove={(e) => e.stopPropagation()}
              onTouchEnd={(e) => e.stopPropagation()}
            >
              <motion.div
                ref={popoverRef}
                initial={{ opacity: 0, scale: 0.95, y: -20 }}
                animate={{ opacity: 1, scale: 1, y: 0 }}
                exit={{ opacity: 0, scale: 0.95, y: -20 }}
                transition={{ duration: 0.3, ease: [0.32, 0.72, 0, 1] }}
                className="w-full max-w-2xl p-0 bg-gradient-to-br from-vice-purple/20 via-black/95 to-vice-blue/20 border border-vice-cyan/30 backdrop-blur-sm rounded-2xl shadow-2xl"
              >
              <div className="flex flex-col max-h-[80vh] sm:max-h-[70vh]">
                {/* Header with title and close button */}
                <div className="flex items-center justify-between border-b border-vice-cyan/30 p-4 sm:p-6 pb-3 flex-shrink-0">
                  <div>
                    <h3 className="text-xl font-bold text-white">Violation Details</h3>
                    <p className="text-sm text-vice-cyan/70">Unit {activeForm.unit_number}</p>
                  </div>
                  <button
                    onClick={handleClose}
                    className="p-2 rounded-lg bg-black/40 hover:bg-black/60 text-white transition-colors"
                    aria-label="Close"
                  >
                    <X className="w-5 h-5" />
                  </button>
                </div>

                {/* Scrollable Content Area */}
                <div className="flex-1 overflow-y-auto scrollbar-thin scrollbar-thumb-vice-cyan/20 scrollbar-track-transparent">
                  {/* Expanded Image View - Centered below header */}
                  {expandedImageUrl && (
                    <motion.div
                      initial={{ opacity: 0, scale: 0.95 }}
                      animate={{ opacity: 1, scale: 1 }}
                      exit={{ opacity: 0, scale: 0.95 }}
                      className="relative p-4 sm:p-6 flex items-center justify-center bg-black/60"
                    >
                      <div className="relative max-w-full">
                        <button
                          onClick={() => setExpandedImageUrl(null)}
                          className="absolute -top-2 -right-2 z-10 p-2 rounded-full bg-black/90 hover:bg-black text-white transition-colors shadow-lg"
                          aria-label="Close expanded image"
                        >
                          <X className="w-5 h-5" />
                        </button>
                        <img
                          src={getPhotoUrl(expandedImageUrl, false)}
                          alt="Expanded photo"
                          className="max-w-full max-h-[50vh] sm:max-h-[60vh] object-contain rounded-lg shadow-2xl"
                          onClick={(e) => e.stopPropagation()}
                        />
                      </div>
                    </motion.div>
                  )}

                  {/* Details in specified order - Only show when no expanded image */}
                  {!expandedImageUrl && (
                    <div className="p-4 sm:p-6 space-y-4">
                  {/* Date */}
                  <div className="space-y-1">
                    <div className="text-vice-cyan text-sm font-medium flex items-center gap-1">
                      <Calendar className="w-4 h-4" />
                      Date
                    </div>
                    <div className="text-white text-base">{formatDate(activeForm)}</div>
                  </div>

                  {/* Unit */}
                  <div className="space-y-1">
                    <div className="text-vice-cyan text-sm font-medium">Unit</div>
                    <div className="text-white text-base font-semibold">{activeForm.unit_number}</div>
                  </div>

                  {/* Time (if present) */}
                  {activeForm.time && (
                    <div className="space-y-1">
                      <div className="text-vice-cyan text-sm font-medium flex items-center gap-1">
                        <Clock className="w-4 h-4" />
                        Time
                      </div>
                      <div className="text-white text-base">{activeForm.time}</div>
                    </div>
                  )}

                  {/* Violation Type */}
                  {activeForm.location && (
                    <div className="space-y-1">
                      <div className="text-vice-cyan text-sm font-medium flex items-center gap-1">
                        <MapPin className="w-4 h-4" />
                        Violation Type
                      </div>
                      <div className="text-white text-base">{formatViolationType(activeForm.location)}</div>
                    </div>
                  )}

                  {/* Description (if present) */}
                  {activeForm.description && (
                    <div className="space-y-1">
                      <div className="text-vice-cyan text-sm font-medium">Description</div>
                      <div className="text-white text-base bg-black/40 p-3 rounded-lg border border-vice-cyan/20">
                        {activeForm.description}
                      </div>
                    </div>
                  )}

                    {/* Photos (if present) */}
                    {activeForm.photos && activeForm.photos.length > 0 && (
                      <div className="space-y-2">
                        <div className="text-vice-cyan text-sm font-medium flex items-center gap-2">
                          <ImageIcon className="w-4 h-4" />
                          Photos ({activeForm.photos.length})
                        </div>
                        <div className="grid grid-cols-3 sm:grid-cols-4 gap-2">
                          {activeForm.photos.map((photo, idx) => (
                            <img
                              key={idx}
                              src={getPhotoUrl(photo, false)}
                              alt={`Photo ${idx + 1}`}
                              loading="lazy"
                              className="w-full aspect-square object-cover rounded-lg ring-1 ring-vice-cyan/30 hover:ring-2 hover:ring-vice-pink transition-all cursor-pointer active:scale-95"
                              onClick={() => setExpandedImageUrl(photo)}
                            />
                          ))}
                        </div>
                      </div>
                    )}

                    {/* Reported By */}
                    {activeForm.profiles && (
                      <div className="space-y-1">
                        <div className="text-vice-cyan text-sm font-medium flex items-center gap-1">
                          <User className="w-4 h-4" />
                          Reported By
                        </div>
                        <div className="text-white text-base">
                          {activeForm.profiles.full_name || activeForm.profiles.email}
                        </div>
                      </div>
                    )}
                  </div>
                  )}
                </div>
              </div>
            </motion.div>
          </div>
          )}
        </AnimatePresence>
      </div>
    </div>
  );
};<|MERGE_RESOLUTION|>--- conflicted
+++ resolved
@@ -131,11 +131,8 @@
   const [activeForm, setActiveForm] = useState<FormLike | null>(null);
   const [isPopoverOpen, setIsPopoverOpen] = useState(false);
   const [selectedForDelete, setSelectedForDelete] = useState(false);
-<<<<<<< HEAD
   const [activeTouchCardIndex, setActiveTouchCardIndex] = useState<number | null>(null);
-=======
   const [expandedImageUrl, setExpandedImageUrl] = useState<string | null>(null);
->>>>>>> 6001a5ef
   const controls = useAnimation();
   const containerRef = useRef<HTMLDivElement | null>(null);
   const popoverRef = useRef<HTMLDivElement | null>(null);
